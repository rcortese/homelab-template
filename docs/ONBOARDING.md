--- conflicted
+++ resolved
@@ -38,17 +38,13 @@
 
 ## 4. Rode as validações consolidadas
 
-<<<<<<< HEAD
-Com os `.env` locais criados e as dependências instaladas, utilize o atalho compatível com o README para confirmar se a estrutura continua íntegra:
+Com os `.env` locais criados e as dependências instaladas, execute:
 
 ```bash
 scripts/check_all.sh
 ```
 
 O agregador `scripts/check_all.sh` encadeia exatamente a sequência de validações abaixo, que você também pode executar manualmente como detalhamento ou alternativa:
-=======
-Com os `.env` locais criados e as dependências instaladas, execute a sequência abaixo para confirmar se a estrutura continua íntegra. Consulte `docs/OPERATIONS.md` para detalhes e alertas de uso de cada script:
->>>>>>> 39f010a3
 
 ```bash
 scripts/check_structure.sh
