--- conflicted
+++ resolved
@@ -8,12 +8,8 @@
 
 - Garanta que os arquivos `.env` locais foram gerados a partir dos modelos descritos em [`env/README.md`](../env/README.md).
 - Revise as combinações de manifests (`compose/base.yml` + overrides) que serão utilizadas pelos scripts.
-<<<<<<< HEAD
-- Execute `scripts/check_env_sync.py` após preparar os `.env` e antes das demais validações (`scripts/check_structure.sh`, `scripts/validate_compose.sh`) ou sempre que editar manifests/templates para garantir que as variáveis continuam sincronizadas.
-=======
 - Execute `scripts/check_all.sh` para validar estrutura, sincronização de variáveis e manifests Compose antes de abrir PRs ou publicar mudanças locais.
 - Execute `scripts/check_env_sync.py` isoladamente sempre que editar manifests ou templates `.env` para garantir que as variáveis continuam sincronizadas.
->>>>>>> 0ce1cc7c
 - Documente dependências extras (CLI, credenciais, acesso a registries) em seções adicionais.
 
 ## scripts/check_structure.sh
