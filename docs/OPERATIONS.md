# Template standard operations

> See the [documentation index](./README.md) and adapt this guide to reflect your stack.

This document offers a starting point for describing operational processes and how to use the scripts shipped with the template. When deriving a repository, adapt the examples below with concrete commands for your service.

> Looking only for a quick map of available scripts? See [`scripts/README.md`](../scripts/README.md) for the catalog grouped by category and to quickly find the desired helper.

| Script | Purpose | Basic command | Recommended triggers |
| --- | --- | --- | --- |
| [`scripts/check_all.sh`](#scriptscheck_allsh) | Aggregate structure, `.env`, and Compose validations in a single command. | `scripts/check_all.sh` | Before opening PRs or running full local pipelines. |
| [`scripts/check_structure.sh`](#scriptscheck_structuresh) | Confirm required directories/files. | `scripts/check_structure.sh` | Before PRs or pipelines that reorganize files. |
| [`scripts/check_env_sync.sh`](#scriptscheck_env_syncsh) | Verify synchronization between Compose and `env/*.example.env`. | `scripts/check_env_sync.sh` | After editing Compose or `.env` templates; in local/CI validations. |
| [`scripts/run_quality_checks.sh`](#scriptsrun_quality_checkssh) | Run `pytest`, `shfmt`, `shellcheck`, and `checkbashisms` in one go. | `scripts/run_quality_checks.sh` | After changes to Python or shell code. |
| [`scripts/bootstrap_instance.sh`](#scriptsbootstrap_instancesh) | Create initial application/instance structure. | `scripts/bootstrap_instance.sh <app> <instance>` | When starting new services or environments. |
| [`scripts/validate_compose.sh`](#scriptsvalidate_composesh) | Validate standard Docker Compose combinations. | `scripts/validate_compose.sh` | After adjusting manifests; CI stages. |
| [`scripts/deploy_instance.sh`](#scriptsdeploy_instancesh) | Orchestrate guided instance deployment. | `scripts/deploy_instance.sh <target>` | Manual or automated deployments. |
| [`scripts/fix_permission_issues.sh`](#scriptsfix_permission_issuessh) | Adjust permissions for persistent directories. | `scripts/fix_permission_issues.sh <instance>` | Before starting services that share storage. |
| [`scripts/backup.sh`](#scriptsbackupsh) | Generate a versioned snapshot of the instance. | `scripts/backup.sh <instance>` | Backup routines and pre-invasive changes. |
| [`scripts/build_compose_file.sh`](#scriptsbuild_compose_filesh) | Generate the root `docker-compose.yml` for direct `docker compose` use. | `scripts/build_compose_file.sh --instance <name>` | Before running Compose commands; after manifest or `.env` changes. |
| [`scripts/describe_instance.sh`](#scriptsdescribe_instancesh) | Summarize services, ports, and volumes of an instance. | `scripts/describe_instance.sh <instance>` | Quick audits or runbook generation. |
| [`scripts/check_health.sh`](#scriptscheck_healthsh) | Check service status after changes. | `scripts/check_health.sh <instance>` | Post-deploy, post-restore, or troubleshooting. |
| [`scripts/check_db_integrity.sh`](#scriptscheck_db_integritysh) | Validate SQLite integrity with controlled pause. | `scripts/check_db_integrity.sh <instance>` | Scheduled maintenance or failure investigation. |
| [`scripts/detect_template_commits.sh`](#scriptsdetect_template_commitssh) | Identify the template base commit and the first fork-exclusive commit. | `scripts/detect_template_commits.sh` | Before following the [update from the original template](../README.md#updating-from-the-original-template) flow or reviewing local divergences. |
| [`scripts/update_from_template.sh`](#scriptsupdate_from_templatesh) | Reapply customizations after updating the template. | See the [canonical guide](../README.md#updating-from-the-original-template). | When syncing forks with upstream. |

## Before you start

- Ensure local `.env` files were generated from the models described in [`env/README.md`](../env/README.md).
- Review the manifest combinations (including `compose/base.yml` when present, `compose/<instance>.yml` when present, and overrides) the scripts will use. The sample [`compose/core.yml`](../compose/core.yml) and [`compose/media.yml`](../compose/media.yml) files document how to apply global per-instance adjustments before the application manifests. Regenerate the consolidated `docker-compose.yml` with `scripts/build_compose_file.sh --instance <instance>` whenever manifests or variables change.
- Run `scripts/check_all.sh` to validate structure, variable synchronization, and Compose manifests before opening PRs or publishing local changes.
- Run `scripts/check_env_sync.sh` whenever you edit manifests or `.env` templates to ensure variables stay synchronized.
- Document extra dependencies (CLIs, credentials, registry access) in additional sections.

<a id="generic-deploy-and-post-deploy-checklist"></a>
## Generic deploy and post-deploy checklist

> Use this checklist as a common baseline for all environments derived from this template.

### Preparation

1. Update `env/local/<instance>.env` with the latest variables before generating or applying manifests.
2. Review [Stacks with multiple applications](./COMPOSE_GUIDE.md#stacks-with-multiple-applications) to confirm which services should be enabled or disabled for the current cycle.
3. Validate manifests with `scripts/validate_compose.sh` (or equivalent) to ensure the combination of files remains consistent.
4. Generate a summary with `scripts/describe_instance.sh <instance>`; when you need audit trail or supporting material, also save the `--format json` output alongside the deployment checklist.

### Execution

1. Run the guided deployment flow:
   ```bash
   scripts/deploy_instance.sh <instance>
   ```
   The helper regenerates the root `docker-compose.yml` before calling `docker compose` to ensure the file reflects recent manifest or `.env` edits.
2. Record relevant outputs (image hashes used, pipeline or artifact versions applied) for future reference.

### Post-deploy

1. Run `scripts/check_health.sh <instance>` — or an equivalent check — to validate the state of the newly deployed services.
2. Review dashboards, critical alerts, and integrations that depend on the instance, ensuring metrics and notifications return to expected behavior.

### Configuring the shared internal network

- Use the placeholders defined in `env/common.example.env` for the network name, driver, subnet, and gateway (`APP_NETWORK_NAME`, `APP_NETWORK_DRIVER`, `APP_NETWORK_SUBNET`, `APP_NETWORK_GATEWAY`). Adjust them to your environment topology before generating the real files under `env/local/`.
- Each instance should reserve unique IPv4 addresses for the services. The `env/core.example.env` and `env/media.example.env` models illustrate how to split IPs for the `app` service (`APP_NETWORK_IPV4`), the `monitoring` service (`MONITORING_NETWORK_IPV4`), and the worker service (`WORKER_CORE_NETWORK_IPV4` and `WORKER_MEDIA_NETWORK_IPV4`). When present, [`compose/core.yml`](../compose/core.yml) shows how to connect the `app` service to an external network (`core_proxy`) using `CORE_PROXY_NETWORK_NAME` and `CORE_PROXY_IPV4` as placeholders.
- When creating new instances or additional services, replicate the pattern: declare instance-specific `*_NETWORK_IPV4` variables in the corresponding `.env` template and connect the service to the `homelab_internal` network (or the name defined in `APP_NETWORK_NAME`) inside the Compose manifest.
- After adjusting the IPs, run `scripts/validate_compose.sh` or `docker compose config -q` to confirm there are no overlaps or gaps in the configuration.

## scripts/check_all.sh

- **Order of checks:**
  1. `scripts/check_structure.sh` — ensures required directories and files are present.
  2. `scripts/check_env_sync.sh` — validates synchronization between Compose manifests and `env/*.example.env` files.
  3. `scripts/validate_compose.sh` — confirms Compose combinations remain valid for supported profiles.
- **Failure behavior:** the script runs with `set -euo pipefail` and stops at the first check that returns a non-zero exit code, propagating the message from the helper that failed.
- **Relevant variables and flags:** it has no dedicated parameters; it respects the variables accepted by internal scripts (`COMPOSE_INSTANCES`, `COMPOSE_EXTRA_FILES`, `DOCKER_COMPOSE_BIN`, among others). Export them before invoking when you need to customize the chain.
- **Usage guidance:** prioritize `scripts/check_all.sh` in full validation cycles before opening PRs, syncing forks, or starting manual pipelines. Use the individual scripts only during focused adjustments (for example, running `scripts/check_env_sync.sh` after editing a `.env`). Reproduce the call in CI pipelines that mirror the local validation flow to keep parity across environments.

## scripts/check_structure.sh

See the summary in the table above. Include `scripts/check_env_sync.sh` in local or CI runs to keep manifests and variables aligned.

## scripts/check_env_sync.sh

- **Purpose:** compare the manifests (`compose/base.yml`, when present, plus detected overrides) with the corresponding `env/*.example.env` files and flag divergences. The shell wrapper (`scripts/check_env_sync.sh`) prefers running via Docker (`python:3.11-slim`) and falls back to local Python only when necessary, using `scripts/check_env_sync.py` as the main module.
- **Typical usage:**
  ```bash
  scripts/check_env_sync.sh
  scripts/check_env_sync.sh --repo-root /alternate/path
  scripts/check_env_sync.sh --instance core --instance media
  ```
- **Output:** lists missing or obsolete variables and instances without a template, returning a non-zero exit code when issues are found — ideal for CI.
- **Filtering by instance:** use the repeatable `--instance` flag to focus validation on a specific subset without exporting global variables. Combine it with the other parameters when you want to compare only a reduced set during iterative adjustments.
- **Best practices:** run the script after changes to Compose or example `.env` files and include it in the local validation pipeline before opening PRs.
  > **Warning:** running the verification before opening PRs prevents orphan variables from reaching review.

## scripts/run_quality_checks.sh

- **Purpose:** concentrate the base quality suite (`python -m pytest`, `shfmt`, `shellcheck`, and `checkbashisms` across repository scripts) into a single command.
- **Typical usage:**
  ```bash
  scripts/run_quality_checks.sh
  scripts/run_quality_checks.sh --no-lint
  ```
- **Customization:** set `PYTHON_RUNTIME_IMAGE`/`PYTHON_RUNTIME_REQUIREMENTS_FILE` to customize container execution or `PYTHON_RUNTIME_SKIP_REQUIREMENTS=1` to reuse dependencies already installed locally. You can also adjust `SHFMT_BIN`, `SHELLCHECK_BIN`, or `CHECKBASHISMS_BIN` to point to alternative binaries when needed, and pass `--no-lint` when you only want to run the Python test suite.
- **Best practices:** run the helper during iterative cycles on Python or shell code to quickly catch regressions and mirror the call in local pipelines before running `scripts/check_all.sh`.

## scripts/bootstrap_instance.sh

Use `--base-dir`, `--with-docs`, and `--override-only` to explicitly declare alternate directories, generate initial documentation, and limit the bootstrap to override files. After bootstrapping, adjust overrides (`compose/apps/<app>/<instance>.yml`), fill in `env/<instance>.example.env`, and extend `docs/apps/<app>.md`.

- **When to use `--override-only`:** applications without `compose/apps/<app>/base.yml` can use only overrides (`compose/apps/<app>/<instance>.yml`). The script automatically detects when `base.yml` is missing, but the flag enforces the behavior in non-interactive runs or when you want to emphasize the scenario.
- **Quick example:**
  ```bash
  scripts/bootstrap_instance.sh my-app prod --override-only --with-docs
  ```
  For more details on stacks composed only of overrides, see [`docs/COMPOSE_GUIDE.md#applications-composed-only-of-overrides`](./COMPOSE_GUIDE.md#applications-composed-only-of-overrides).

<a id="scriptsvalidate_compose.sh"></a>
## scripts/validate_compose.sh

- **Useful parameters:**
  - `COMPOSE_INSTANCES` — list of environments to validate (space- or comma-separated).
  - `DOCKER_COMPOSE_BIN` — alternate path to the binary.
  - `COMPOSE_EXTRA_FILES` — optional list of extra overlays applied after the standard override (accepts spaces or commas).
- The script generates a consolidated `docker-compose.yml` in the repository root before invoking
  `docker compose -f docker-compose.yml config -q`.
- **Practical examples:**
  - Default run using only the configured base and override manifests:
    ```bash
    scripts/validate_compose.sh
    ```
  - Simultaneous validation of multiple instances defined in `COMPOSE_INSTANCES`:
    ```bash
    COMPOSE_INSTANCES="prod staging" scripts/validate_compose.sh
    ```
  - Applying extra overlays listed in `COMPOSE_EXTRA_FILES`:
    ```bash
    COMPOSE_EXTRA_FILES="compose/overlays/metrics.yml" scripts/validate_compose.sh
    ```

  > Application directories that provide only overrides (`compose/apps/<app>/<instance>.yml`) are supported. The planning helper automatically ignores `compose/apps/<app>/base.yml` when the file does not exist, keeping the list of `-f` entries consistent with available manifests.

  > Variables can be pre-exported (`export COMPOSE_INSTANCES=...`) or prefixed to the command, keeping the flow simple.
  > **Warning:** use validation to confirm that the standard Compose combinations remain compatible with active profiles before deployments or PRs.

## scripts/deploy_instance.sh

Beyond the main flags (`--force`, `--skip-structure`, `--skip-validate`, `--skip-health`), customize prompts and file combinations to reflect real environments. Set `COMPOSE_EXTRA_FILES` in `.env` when additional overlays are needed. The script calculates the persistent directory from `APP_DATA_DIR` (relative path) or `APP_DATA_DIR_MOUNT` (absolute path) — leave both empty to fall back to `data/<instance>/<app>` and never enable both variables simultaneously, as the routine aborts with an error.

## scripts/fix_permission_issues.sh

The script relies on `scripts/lib/deploy_context.sh` to calculate `APP_DATA_DIR` or `APP_DATA_DIR_MOUNT`, plus `APP_DATA_UID` and `APP_DATA_GID`. In shared environments, combine execution with `--dry-run` to review changes before applying `chown`. Document exceptions to the `data/<instance>/<app>` relative pattern, and remember that only one of the variables (`APP_DATA_DIR` or `APP_DATA_DIR_MOUNT`) can be defined.

## scripts/backup.sh

- **Dependencies:**
  - The instance `.env` must be up to date so that `scripts/lib/deploy_context.sh` can identify `APP_DATA_DIR` and other variables used to assemble the stack and compose plan;
  - The `backups/` directory must be writable (the script creates subfolders automatically but respects host permissions);
  - It is recommended to ensure the `.env` is sourced (`source env/<instance>.env`) when there are extra exports required by services.
- The default command (`scripts/backup.sh core`) generates a full snapshot of the instance and reports the artifact location at the end. See [`docs/BACKUP_RESTORE.md`](./BACKUP_RESTORE.md) for retention and restore practices.
- **Customization tips for forks:**
  - Export complementary variables (for example, `EXTRA_BACKUP_PATHS` or credentials for external repositories) before calling the script, allowing local wrappers to include extra directories or send artifacts to remote storage.
  - Adjust the instance `.env` to set `APP_DATA_DIR` (relative) or `APP_DATA_DIR_MOUNT` (absolute) when the data layout differs from the `data/<instance>/<app>` default — never enable both at the same time.
  - Extend the flow in external wrappers by adding pre/post-backup hooks (helper scripts, notifications, or compression) while keeping the stop/copy/restart logic encapsulated here.

## scripts/build_compose_file.sh

- **Goal:** materialize the resolved Compose plan into `docker-compose.yml` at the repository root and consolidate the applied env chain into `.env`, so that the standard commands become `docker compose up -d` and `docker compose ps` without extra flags.
- **Inputs and overrides:**
  - Accepts `--instance` to reuse the standard discovery chain (base manifests, app overlays, and per-instance overrides);
<<<<<<< HEAD
  - `--file` (repeatable) mirrors `COMPOSE_EXTRA_FILES`, appending overlays after the discovered plan; if `COMPOSE_FILES` is set, its value replaces the plan entirely before extras are appended;
  - `--env-file` (repeatable) extends or replaces the `.env` chain (`COMPOSE_ENV_FILES`/`COMPOSE_ENV_FILE`), falling back to `env/local/<instance>.env` → `env/<instance>.example.env` and `env/common.example.env` when the explicit list is empty;
  - `--env-output` changes where the consolidated `.env` is written (defaults to the repository root). The helper rebuilds the file on every run, honoring the same precedence applied to `--env-file`.
- **Output validation:** after writing the merged files, the script runs `docker compose -f docker-compose.yml config -q` (reusing the same env chain) and fails when inconsistencies are detected. Re-run the generator whenever manifests or variables are modified to keep the root file and `.env` in sync.
=======
  - `--file` (repeatable) mirrors `COMPOSE_EXTRA_FILES`, appending overlays after the discovered plan;
  - `--env-file` (repeatable) extends or replaces the `.env` chain (`COMPOSE_ENV_FILES`/`COMPOSE_ENV_FILE`), falling back to `env/local/<instance>.env` → `env/<instance>.example.env` and `env/common.example.env` when the explicit list is empty.
- **Output validation:** after writing the merged file, the script runs `docker compose -f docker-compose.yml config -q` (reusing the same env chain) and fails when inconsistencies are detected. Re-run the generator whenever manifests or variables are modified to keep the root file in sync.
>>>>>>> 35ac7738
- **Examples:**
  ```bash
  # Generate the root docker-compose.yml and .env for the core instance using defaults
  scripts/build_compose_file.sh --instance core

  # Append temporary overlays and a custom env chain while writing to a different path
  scripts/build_compose_file.sh --instance media \
    --file compose/apps/monitoring/debug.yml \
    --env-file env/local/common.env --env-file env/local/media.env \
    --output /tmp/media-merged-compose.yml --env-output /tmp/media.env
  ```

## scripts/describe_instance.sh

- **Discover available instances:** run `scripts/describe_instance.sh --list` to confirm which combinations the template exposes before requesting a specific summary.
- **Available formats:**
  - `table` (default) — ideal for quick terminal or runbook reviews.
  - `json` — aimed at automated integrations and documentation generation.
- The `table` output helps quick reviews. With `--format json`, fields such as `compose_files`, `extra_overlays`, and `services` can feed runbook generators or status pages.
- Highlight: the report surfaces additional overlays coming from `COMPOSE_EXTRA_FILES`, making it easier to audit temporary customizations.

## scripts/check_health.sh

- **Supported arguments and variables:**
  - `HEALTH_SERVICES` — list of services to inspect (space- or comma-separated). When set, execution is limited to the desired services only.
  - `COMPOSE_ENV_FILE` — path to an alternate `.env` file to load before querying `docker compose`.
- Collection generates or reuses a consolidated `docker-compose.yml` before running `docker compose -f docker-compose.yml ps/logs`.
- The script automatically supplements the service list by running `docker compose config --services`. If no services are found, execution aborts with an error to avoid silently suppressing logs.
- **Output formats:**
  - `text` (default) — mirrors the historical behavior by printing `docker compose ps` followed by recent logs.
  - `json` — serializes container status (including `docker compose ps --format json`, when available) and logs for each monitored service for consumption by pipelines or status pages.
- **Persisting output:** use `--output <file>` to write the report to disk while still printing to stdout, making it easier to version or distribute the result.

Practical examples:

```bash
# Traditional text output
scripts/check_health.sh core

# Structured collection for pipelines (e.g., GitHub Actions + jq)
scripts/check_health.sh --format json core | jq '.logs.failed'

# Generate a JSON file to publish on a status page
scripts/check_health.sh --format json --output status/core.json core

# Use HEALTH_SERVICES to limit collection to critical services
HEALTH_SERVICES="api worker" scripts/check_health.sh --format json media | jq '.compose.raw'
```

> **Tip:** combine `json` mode with tools like `jq`, `yq`, or HTTP clients (`curl`, `gh api`) to feed dashboards and notifications. The `logs.entries[].log` field carries the text content, while `logs.entries[].log_b64` preserves Base64 data for safe reprocessing.

## scripts/check_db_integrity.sh

- **Useful parameters:**
  - `--data-dir` — root directory where `.db` files will be searched.
  - `--format` — switches between `text` (default) and `json` outputs for automated integrations.
  - `--no-resume` — prevents automatically resuming services at the end of the check (useful for manual investigations).
  - `--output` — writes the final summary (text or JSON, according to the chosen format) to the given path.
  - `SQLITE3_MODE` — sets the backend (`container`, `binary`, or `auto`; default `container`).
  - `SQLITE3_CONTAINER_RUNTIME` — runtime used to execute the container (default `docker`).
  - `SQLITE3_CONTAINER_IMAGE` — image used for the `sqlite3` command (default `keinos/sqlite3:latest`).
  - `SQLITE3_BIN` — path to a local binary used in `binary` mode or as a fallback.
- **Operational notes:**
  - Backups with the `.bak` suffix are automatically generated before overwriting a recovered database.
  - Whenever an inconsistency is detected (even after recovery), alerts are emitted to stderr to ease integration with monitoring systems.
  - Combine with short maintenance windows because services stay paused during the entire inspection.

## scripts/update_from_template.sh

This document keeps only a summary: use `scripts/update_from_template.sh` to reapply customizations after syncing the fork with the template. For the detailed walkthrough, explained parameters, and execution examples, see the ["Updating from the original template"](../README.md#updating-from-the-original-template) section in `README.md`, which is the single source of truth for this flow. Record here only local adaptations that do not conflict with the main guide.

## scripts/detect_template_commits.sh

- **Main parameters:**
  - `--remote` — explicitly sets the remote pointing to the template; detected automatically when possible.
  - `--target-branch` — provides the template branch used as reference; when omitted, the script attempts to discover the default HEAD (`main`/`master`).
  - `--output` — overrides the default `env/local/template_commits.env` path when saving the calculated hashes.
  - `--no-fetch` — avoids running `git fetch --prune` before calculations, useful when the local mirror is already up to date.
- **Generated output:** creates (or updates) `env/local/template_commits.env` with `ORIGINAL_COMMIT_ID` and `FIRST_COMMIT_ID`, allowing reuse of the values in the next step of the ["Updating from the original template"](../README.md#updating-from-the-original-template) flow.
- **Examples aligned with the standard flow:**
  - Automatic detection before running `scripts/update_from_template.sh`:
    ```bash
    scripts/detect_template_commits.sh
    ```
  - Forcing remote, source branch, and reusing the README-suggested output:
    ```bash
    scripts/detect_template_commits.sh \
      --remote template \
      --target-branch main \
      --output env/local/template_commits.env
    ```
  - In pipelines that already updated the template refs, combine with `--no-fetch` to speed up the process:
    ```bash
    scripts/detect_template_commits.sh --no-fetch
    ```

## Suggested customizations

- **New service:** use `scripts/bootstrap_instance.sh <app> <instance>` as a starting point; then customize Compose, `.env`, and documentation before proceeding with validations.
- **Persistent directories:** the `data/<instance>/<app>` path is calculated automatically; use `APP_DATA_DIR` (relative) **or** `APP_DATA_DIR_MOUNT` (absolute) when you need to customize the destination and adjust `APP_DATA_UID`/`APP_DATA_GID` in `.env` to align permissions.
- **Monitored services:** set `HEALTH_SERVICES` in `.env` files so `scripts/check_health.sh` targets the correct logs.
- **Extra volumes:** use instance-specific overrides (`compose/apps/<app>/<instance>.yml`) to mount additional directories or expose different ports per environment. When present, see also [`compose/media.yml`](../compose/media.yml) for an example of a named volume shared (`media_cache`) between services in the instance.
- **Configurable overlays:** register optional overlays under `compose/overlays/*.yml` and enable them per environment via `COMPOSE_EXTRA_FILES`. This keeps template diffs confined to configuration files without editing scripts.

## Suggested operational flows

1. **Regular deployments:** describe the step-by-step (pre-validations, deployment command, post-checks) for each environment.
2. **Updates:** document how to apply image, dependency, or configuration upgrades.
3. **Backups & restores:** integrate this guide with [`docs/BACKUP_RESTORE.md`](./BACKUP_RESTORE.md) and detail where artifacts are stored.
4. **Troubleshooting:** list quick commands to collect logs, metrics, or restart services.

Update or replace entire sections as needed to accurately represent the operational lifecycle of the derived project.<|MERGE_RESOLUTION|>--- conflicted
+++ resolved
@@ -168,16 +168,10 @@
 - **Goal:** materialize the resolved Compose plan into `docker-compose.yml` at the repository root and consolidate the applied env chain into `.env`, so that the standard commands become `docker compose up -d` and `docker compose ps` without extra flags.
 - **Inputs and overrides:**
   - Accepts `--instance` to reuse the standard discovery chain (base manifests, app overlays, and per-instance overrides);
-<<<<<<< HEAD
-  - `--file` (repeatable) mirrors `COMPOSE_EXTRA_FILES`, appending overlays after the discovered plan; if `COMPOSE_FILES` is set, its value replaces the plan entirely before extras are appended;
+  - `--file` (repeatable) mirrors `COMPOSE_EXTRA_FILES`, appending overlays after the discovered plan;
   - `--env-file` (repeatable) extends or replaces the `.env` chain (`COMPOSE_ENV_FILES`/`COMPOSE_ENV_FILE`), falling back to `env/local/<instance>.env` → `env/<instance>.example.env` and `env/common.example.env` when the explicit list is empty;
   - `--env-output` changes where the consolidated `.env` is written (defaults to the repository root). The helper rebuilds the file on every run, honoring the same precedence applied to `--env-file`.
 - **Output validation:** after writing the merged files, the script runs `docker compose -f docker-compose.yml config -q` (reusing the same env chain) and fails when inconsistencies are detected. Re-run the generator whenever manifests or variables are modified to keep the root file and `.env` in sync.
-=======
-  - `--file` (repeatable) mirrors `COMPOSE_EXTRA_FILES`, appending overlays after the discovered plan;
-  - `--env-file` (repeatable) extends or replaces the `.env` chain (`COMPOSE_ENV_FILES`/`COMPOSE_ENV_FILE`), falling back to `env/local/<instance>.env` → `env/<instance>.example.env` and `env/common.example.env` when the explicit list is empty.
-- **Output validation:** after writing the merged file, the script runs `docker compose -f docker-compose.yml config -q` (reusing the same env chain) and fails when inconsistencies are detected. Re-run the generator whenever manifests or variables are modified to keep the root file in sync.
->>>>>>> 35ac7738
 - **Examples:**
   ```bash
   # Generate the root docker-compose.yml and .env for the core instance using defaults
