--- conflicted
+++ resolved
@@ -223,33 +223,9 @@
     for instance, files in metadata.files_by_instance.items():
         instance_vars = set(base_vars)
         app_names = metadata.app_names_by_instance.get(instance, [])
-<<<<<<< HEAD
-        app_base_files = []
-        for app in app_names:
-            base_candidate = repo_root / "compose" / "apps" / app / "base.yml"
-            if base_candidate.exists():
-                app_base_files.append(base_candidate)
-                continue
-
-            has_override = False
-            for override in files:
-                try:
-                    relative = override.resolve().relative_to(repo_root)
-                except Exception:  # pragma: no cover - defensive
-                    continue
-                parts = relative.parts
-                if len(parts) >= 4 and parts[0] == "compose" and parts[1] == "apps" and parts[2] == app:
-                    has_override = True
-                    break
-
-            if not has_override:
-                raise ComposeMetadataError(f"Arquivo Compose ausente: {base_candidate}")
-
-=======
         app_base_files = [
             path for app in app_names if (path := metadata.app_base_by_name.get(app))
         ]
->>>>>>> 20e1aa3f
         if app_base_files:
             instance_vars.update(extract_compose_variables(app_base_files))
         instance_vars.update(extract_compose_variables(files))
