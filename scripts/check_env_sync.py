--- conflicted
+++ resolved
@@ -13,7 +13,6 @@
 from typing import Dict, Iterable, List, Mapping, Sequence, Set
 
 RUNTIME_PROVIDED_VARIABLES: Set[str] = {"PWD"}
-<<<<<<< HEAD
 # Additional variables implicitly accepted by the project without being listed in
 # env templates. Projects can provide overrides in scripts/local/check_env_sync.py
 # (if present); otherwise the allowlist is empty by default.
@@ -21,9 +20,6 @@
     from scripts.local.check_env_sync import IMPLICIT_ENV_VARS  # type: ignore[attr-defined]
 except ModuleNotFoundError:  # pragma: no cover - default fallback
     IMPLICIT_ENV_VARS: Set[str] = set()
-=======
-IMPLICIT_ENV_VARS: Set[str] = set()
->>>>>>> 4db1e377
 
 PAIR_PATTERN = re.compile(
     r"\[([^\]]+)\]="
