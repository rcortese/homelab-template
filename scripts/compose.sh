--- conflicted
+++ resolved
@@ -94,11 +94,6 @@
     exit 1
   fi
 
-<<<<<<< HEAD
-  if ! build_compose_file_plan "$INSTANCE_NAME" COMPOSE_FILES_LIST; then
-    echo "Error: não foi possível montar lista de arquivos da instância '$INSTANCE_NAME'." >&2
-    exit 1
-=======
   mapfile -t instance_compose_files < <(printf '%s\n' "${COMPOSE_INSTANCE_FILES[$INSTANCE_NAME]}")
 
   append_unique_file COMPOSE_FILES_LIST "$BASE_COMPOSE_FILE"
@@ -108,7 +103,6 @@
   if [[ -n "$apps_raw" ]]; then
     mapfile -t instance_app_names < <(printf '%s\n' "$apps_raw")
     resolved_instance_app_names=("${instance_app_names[@]}")
->>>>>>> 0e70a148
   fi
 fi
 
