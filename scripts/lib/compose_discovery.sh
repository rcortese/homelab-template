#!/usr/bin/env bash

# shellcheck source=scripts/lib/compose_paths.sh
source "$(cd "$(dirname "${BASH_SOURCE[0]}")" && pwd)/compose_paths.sh"

compose_discovery__append_instance_file() {
  local instance="$1"
  local file="$2"
  local existing="${COMPOSE_INSTANCE_FILES[$instance]-}"
  local entry

  if [[ -z "$existing" ]]; then
    COMPOSE_INSTANCE_FILES[$instance]="$file"
    return
  fi

  while IFS=$'\n' read -r entry; do
    if [[ "$entry" == "$file" ]]; then
      return
    fi
  done <<<"$existing"

  COMPOSE_INSTANCE_FILES[$instance]+=$'\n'"$file"
}

load_compose_discovery() {
  local repo_root
  if ! repo_root="$(compose_common__resolve_repo_root "$1")"; then
    return 1
  fi

  local compose_dir_rel="compose"
  local apps_dir_rel="$compose_dir_rel/apps"
  local apps_dir="$repo_root/$apps_dir_rel"
  local env_dir_rel="env"
  local env_local_dir_rel="$env_dir_rel/local"

  BASE_COMPOSE_FILE="$compose_dir_rel/base.yml"
  local base_compose_abs="$repo_root/$BASE_COMPOSE_FILE"
  if [[ ! -f "$base_compose_abs" ]]; then
    echo "[!] Arquivo base não encontrado: $BASE_COMPOSE_FILE" >&2
    return 1
  fi

  if [[ ! -d "$apps_dir" ]]; then
    echo "[!] Diretório de aplicações não encontrado: $apps_dir_rel" >&2
    return 1
  fi

  declare -gA COMPOSE_INSTANCE_FILES=()
  declare -gA COMPOSE_INSTANCE_APP_NAMES=()
  declare -gA COMPOSE_APP_BASE_FILES=()
  declare -ga COMPOSE_INSTANCE_NAMES=()

  shopt -s nullglob
  local -a app_dirs=()
  local app_dir
  for app_dir in "$apps_dir"/*; do
    [[ -d "$app_dir" ]] || continue
    app_dirs+=("$app_dir")
  done
  shopt -u nullglob

  if [[ ${#app_dirs[@]} -eq 0 ]]; then
    echo "[!] Nenhuma aplicação encontrada em $apps_dir_rel" >&2
    return 1
  fi

  if [[ ${#app_dirs[@]} -gt 0 ]]; then
    mapfile -t app_dirs < <(printf '%s\n' "${app_dirs[@]}" | sort)
  fi

  local -A seen_instances=()
  local -a apps_without_overrides=()
  local app_name app_base_rel app_base_abs
  local instance_file filename instance_rel instance_abs instance

  for app_dir in "${app_dirs[@]}"; do
    app_name="${app_dir##*/}"
    app_base_rel="$apps_dir_rel/$app_name/base.yml"
    app_base_abs="$repo_root/$app_base_rel"

    if [[ -f "$app_base_abs" ]]; then
      COMPOSE_APP_BASE_FILES[$app_name]="$app_base_rel"
    fi

    shopt -s nullglob
    local -a app_files=("$app_dir"/*.yml "$app_dir"/*.yaml)
    shopt -u nullglob

    local found_for_app=0
    for instance_file in "${app_files[@]}"; do
      filename="${instance_file##*/}"
      instance="${filename%.*}"
      if [[ "$instance" == "base" ]]; then
        continue
      fi

      ((found_for_app += 1))
      instance_rel="$apps_dir_rel/$app_name/$filename"
      instance_abs="$repo_root/$instance_rel"
      if [[ ! -f "$instance_abs" ]]; then
        echo "[!] Arquivo de instância não encontrado: $instance_rel" >&2
        return 1
      fi

      local existing_apps="${COMPOSE_INSTANCE_APP_NAMES[$instance]:-}"
      if [[ -z "$existing_apps" ]]; then
        COMPOSE_INSTANCE_APP_NAMES[$instance]="$app_name"
      else
        local already_listed=0
        while IFS=$'\n' read -r existing_app; do
          if [[ "$existing_app" == "$app_name" ]]; then
            already_listed=1
            break
          fi
        done <<<"$existing_apps"

        if [[ $already_listed -eq 0 ]]; then
          COMPOSE_INSTANCE_APP_NAMES[$instance]+=$'\n'"$app_name"
        fi
      fi
      seen_instances[$instance]=1
      compose_discovery__append_instance_file "$instance" "$instance_rel"
    done

    if [[ $found_for_app -eq 0 ]]; then
<<<<<<< HEAD
      if [[ ! -f "$app_base_abs" ]]; then
        COMPOSE_APP_BASE_FILES[$app_name]="$app_base_rel"
      fi
      apps_without_overrides+=("$app_name")
=======
      if [[ -f "$app_base_abs" ]]; then
        apps_without_overrides+=("$app_name")
      else
        echo "[!] Aplicação '$app_name' não possui base.yml nem overrides." >&2
        return 1
      fi
>>>>>>> 20e1aa3f
    fi
  done

  shopt -s nullglob
  local -a top_level_candidates=("$repo_root/$compose_dir_rel"/*.yml "$repo_root/$compose_dir_rel"/*.yaml)
  shopt -u nullglob

  local instance_file candidate_name candidate_instance
  for instance_file in "${top_level_candidates[@]}"; do
    [[ -f "$instance_file" ]] || continue
    candidate_name="${instance_file##*/}"
    candidate_instance="${candidate_name%.*}"
    if [[ "$candidate_instance" == "base" ]]; then
      continue
    fi

    seen_instances[$candidate_instance]=1
    compose_discovery__append_instance_file "$candidate_instance" "$compose_dir_rel/$candidate_name"
  done

  declare -A known_instances=()
  for instance in "${!seen_instances[@]}"; do
    known_instances[$instance]=1
  done

  shopt -s nullglob
  local env_candidate env_instance
  for env_candidate in "$repo_root/$env_dir_rel"/*.example.env; do
    env_instance="${env_candidate##*/}"
    env_instance="${env_instance%.example.env}"
    if [[ -n "$env_instance" && "$env_instance" != "common" ]]; then
      known_instances[$env_instance]=1
    fi
  done

  if [[ -d "$repo_root/$env_local_dir_rel" ]]; then
    for env_candidate in "$repo_root/$env_local_dir_rel"/*.env; do
      env_instance="${env_candidate##*/}"
      env_instance="${env_instance%.env}"
      if [[ -n "$env_instance" && "$env_instance" != "common" ]]; then
        known_instances[$env_instance]=1
      fi
    done
  fi
  shopt -u nullglob

  if [[ ${#known_instances[@]} -eq 0 ]]; then
    echo "[!] Nenhuma instância encontrada em $apps_dir_rel ou $env_dir_rel" >&2
    return 1
  fi

  local -a instance_names=()
  for instance in "${!known_instances[@]}"; do
    instance_names+=("$instance")
  done

  if [[ ${#instance_names[@]} -gt 0 ]]; then
    mapfile -t instance_names < <(printf '%s\n' "${instance_names[@]}" | sort)
  fi

  for instance in "${instance_names[@]}"; do
    if [[ ! -v COMPOSE_INSTANCE_FILES[$instance] ]]; then
      COMPOSE_INSTANCE_FILES[$instance]=""
    fi
  done

  if [[ ${#apps_without_overrides[@]} -gt 0 ]]; then
    local app_without_override existing_apps already_listed
    for instance in "${instance_names[@]}"; do
      for app_without_override in "${apps_without_overrides[@]}"; do
        existing_apps="${COMPOSE_INSTANCE_APP_NAMES[$instance]:-}"
        already_listed=0
        if [[ -n "$existing_apps" ]]; then
          while IFS=$'\n' read -r existing_app; do
            if [[ "$existing_app" == "$app_without_override" ]]; then
              already_listed=1
              break
            fi
          done <<<"$existing_apps"
        fi

        if [[ $already_listed -eq 0 ]]; then
          if [[ -z "$existing_apps" ]]; then
            COMPOSE_INSTANCE_APP_NAMES[$instance]="$app_without_override"
          else
            COMPOSE_INSTANCE_APP_NAMES[$instance]+=$'\n'"$app_without_override"
          fi
        fi
      done
    done
  fi

  COMPOSE_INSTANCE_NAMES=("${instance_names[@]}")
  # Touch array to satisfy shellcheck: callers rely on these globals after sourcing.
  : "${COMPOSE_INSTANCE_NAMES[@]}"

  return 0
}<|MERGE_RESOLUTION|>--- conflicted
+++ resolved
@@ -125,19 +125,12 @@
     done
 
     if [[ $found_for_app -eq 0 ]]; then
-<<<<<<< HEAD
-      if [[ ! -f "$app_base_abs" ]]; then
-        COMPOSE_APP_BASE_FILES[$app_name]="$app_base_rel"
-      fi
-      apps_without_overrides+=("$app_name")
-=======
       if [[ -f "$app_base_abs" ]]; then
         apps_without_overrides+=("$app_name")
       else
         echo "[!] Aplicação '$app_name' não possui base.yml nem overrides." >&2
         return 1
       fi
->>>>>>> 20e1aa3f
     fi
   done
 
