--- conflicted
+++ resolved
@@ -36,22 +36,11 @@
   local env_local_dir_rel="$env_dir_rel/local"
 
   BASE_COMPOSE_FILE=""
-<<<<<<< HEAD
   local base_candidate="$compose_dir_rel/base.yml"
   local base_compose_abs="$repo_root/$base_candidate"
   if [[ -f "$base_compose_abs" ]]; then
     BASE_COMPOSE_FILE="$base_candidate"
   fi
-=======
-  local base_candidates=("$compose_dir_rel/base.yml" "$compose_dir_rel/base.yaml")
-  local base_candidate
-  for base_candidate in "${base_candidates[@]}"; do
-    if [[ -f "$repo_root/$base_candidate" ]]; then
-      BASE_COMPOSE_FILE="$base_candidate"
-      break
-    fi
-  done
->>>>>>> 424ab24a
 
   declare -gA COMPOSE_INSTANCE_FILES=()
   declare -ga COMPOSE_INSTANCE_NAMES=()
@@ -59,40 +48,16 @@
   local -A known_instances=()
 
   shopt -s nullglob
-<<<<<<< HEAD
   local -A seen_instances=()
   local -a compose_candidates=("$repo_root/$compose_dir_rel"/docker-compose.*.yml)
   shopt -u nullglob
 
-=======
-  local -a top_level_candidates=("$repo_root/$compose_dir_rel"/docker-compose.*.yml "$repo_root/$compose_dir_rel"/docker-compose.*.yaml)
-  shopt -u nullglob
-
-  if [[ ${#top_level_candidates[@]} -gt 0 ]]; then
-    mapfile -t top_level_candidates < <(printf '%s\n' "${top_level_candidates[@]}" | sort)
-  fi
-
->>>>>>> 424ab24a
   local instance_file candidate_name candidate_instance
   for instance_file in "${compose_candidates[@]}"; do
     [[ -f "$instance_file" ]] || continue
     candidate_name="${instance_file##*/}"
-<<<<<<< HEAD
     candidate_instance="${candidate_name#docker-compose.}"
     candidate_instance="${candidate_instance%.yml}"
-=======
-
-    case "$candidate_name" in
-    docker-compose.*.yml | docker-compose.*.yaml)
-      candidate_instance="${candidate_name#docker-compose.}"
-      candidate_instance="${candidate_instance%.*}"
-      ;;
-    *)
-      continue
-      ;;
-    esac
-
->>>>>>> 424ab24a
     if [[ -z "$candidate_instance" || "$candidate_instance" == "base" ]]; then
       continue
     fi
@@ -140,10 +105,6 @@
     if [[ ! -v COMPOSE_INSTANCE_FILES[$instance] ]]; then
       COMPOSE_INSTANCE_FILES[$instance]=""
     fi
-<<<<<<< HEAD
-=======
-
->>>>>>> 424ab24a
   done
 
   COMPOSE_INSTANCE_NAMES=("${instance_names[@]}")
