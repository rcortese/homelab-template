--- conflicted
+++ resolved
@@ -199,15 +199,8 @@
     fi
   done
 
-<<<<<<< HEAD
   local primary_app="$instance"
   local app_names_string=""
-=======
-  local primary_app="${APP_NAME:-app}"
-  local -a instance_app_names=("$primary_app")
-  local app_names_string=""
-  app_names_string="$(printf '%s\n' "${instance_app_names[@]}")"
->>>>>>> 424ab24a
   local default_app_data_dir=""
   if [[ -n "$primary_app" && -n "$instance" ]]; then
     default_app_data_dir="data/${instance}/${primary_app}"
