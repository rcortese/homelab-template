#!/usr/bin/env bash

_DEPLOY_CONTEXT_DIR="$(cd "$(dirname "${BASH_SOURCE[0]}")" && pwd)"

# shellcheck source=./scripts/lib/env_helpers.sh
source "${_DEPLOY_CONTEXT_DIR}/env_helpers.sh"

# shellcheck source=./scripts/lib/compose_plan.sh
source "${_DEPLOY_CONTEXT_DIR}/compose_plan.sh"

# shellcheck source=./scripts/lib/env_file_chain.sh
source "${_DEPLOY_CONTEXT_DIR}/env_file_chain.sh"

load_deploy_metadata() {
  local repo_root="$1"

  if [[ -n "${DEPLOY_METADATA_LOADED:-}" ]]; then
    return 0
  fi

  local compose_metadata=""
  if ! compose_metadata="$("${_DEPLOY_CONTEXT_DIR}/compose_instances.sh" "$repo_root" | sed 's/^declare /declare -g /')"; then
    echo "[!] Não foi possível carregar metadados das instâncias." >&2
    return 1
  fi

  eval "$compose_metadata"
  DEPLOY_METADATA_LOADED=1
  return 0
}

deploy_context__report_missing_instance() {
  local repo_root="$1"
  local instance="$2"
  shift 2
  local available_instances=("$@")

  mapfile -t candidate_files < <(
    find "$repo_root/compose/apps" -mindepth 2 -maxdepth 2 -name "${instance}.yml" -print 2>/dev/null
  )

  if [[ ${#candidate_files[@]} -gt 0 ]]; then
    echo "[!] Metadados ausentes para instância '$instance'." >&2
  else
    echo "[!] Instância '$instance' inválida." >&2
  fi

  if ((${#available_instances[@]} > 0)); then
    echo "    Disponíveis: ${available_instances[*]}" >&2
  fi

  return 1
}

build_deploy_context() {
  local repo_root="$1"
  local instance="$2"

  if ! load_deploy_metadata "$repo_root"; then
    return 1
  fi

  local known_instance=""
  local found_instance=0
  for known_instance in "${COMPOSE_INSTANCE_NAMES[@]}"; do
    if [[ "$known_instance" == "$instance" ]]; then
      found_instance=1
      break
    fi
  done

  if [[ $found_instance -eq 0 ]]; then
    deploy_context__report_missing_instance "$repo_root" "$instance" "${COMPOSE_INSTANCE_NAMES[@]}"
    return 1
  fi

  if [[ ! -v COMPOSE_INSTANCE_FILES[$instance] ]]; then
    deploy_context__report_missing_instance "$repo_root" "$instance" "${COMPOSE_INSTANCE_NAMES[@]}"
    return 1
  fi

  local local_env_file=""
  if [[ -v COMPOSE_INSTANCE_ENV_LOCAL["$instance"] ]]; then
    local_env_file="${COMPOSE_INSTANCE_ENV_LOCAL[$instance]}"
  fi

  local template_file=""
  if [[ -v COMPOSE_INSTANCE_ENV_TEMPLATES["$instance"] ]]; then
    template_file="${COMPOSE_INSTANCE_ENV_TEMPLATES[$instance]}"
  fi

  if [[ -z "$local_env_file" ]]; then
    local template_display="${template_file:-env/${instance}.example.env}"

    if [[ -n "$template_file" && -f "$repo_root/$template_file" ]]; then
      echo "[!] Arquivo env/local/${instance}.env não encontrado." >&2
      echo "    Copie o template padrão antes de continuar:" >&2
      echo "    mkdir -p env/local" >&2
      echo "    cp ${template_file} env/local/${instance}.env" >&2
    else
      echo "[!] Nenhum arquivo .env foi encontrado para a instância '$instance'." >&2
      echo "    Esperado: env/local/${instance}.env ou ${template_display}" >&2
    fi
    return 1
  fi

  local env_files_blob=""
  if [[ -v COMPOSE_INSTANCE_ENV_FILES["$instance"] ]]; then
    env_files_blob="${COMPOSE_INSTANCE_ENV_FILES[$instance]}"
  fi

  declare -a env_files_rel=()
  if [[ -n "$env_files_blob" ]]; then
    mapfile -t env_files_rel < <(
      env_file_chain__resolve_explicit "$env_files_blob" ""
    )
  fi

  if ((${#env_files_rel[@]} == 0)); then
    mapfile -t env_files_rel < <(
      env_file_chain__defaults "$repo_root" "$instance"
    )
  fi

  if ((${#env_files_rel[@]} == 0)); then
    env_files_rel=("$local_env_file")
  fi

  local primary_env_file=""
  if ((${#env_files_rel[@]} > 0)); then
    primary_env_file="${env_files_rel[-1]}"
  fi

  declare -a env_files_abs=()
  mapfile -t env_files_abs < <(
    env_file_chain__to_absolute "$repo_root" "${env_files_rel[@]}"
  )

  local idx=0
  while ((idx < ${#env_files_rel[@]})); do
    local rel_entry="${env_files_rel[$idx]}"
    local abs_entry="${env_files_abs[$idx]}"

    if [[ ! -f "$abs_entry" ]]; then
      echo "[!] Arquivo ${rel_entry} não encontrado." >&2
      if [[ "$rel_entry" == "$local_env_file" ]]; then
        if [[ -n "$template_file" && -f "$repo_root/$template_file" ]]; then
          echo "    Copie o template padrão antes de continuar:" >&2
          echo "    cp ${template_file} ${rel_entry}" >&2
        elif [[ -n "$template_file" ]]; then
          echo "    Template correspondente (${template_file}) também não foi localizado." >&2
        fi
      fi
      return 1
    fi

    idx=$((idx + 1))
  done

  local app_data_dir_was_set=0
  local previous_app_data_dir=""
  if [[ -v APP_DATA_DIR ]]; then
    app_data_dir_was_set=1
    previous_app_data_dir="$APP_DATA_DIR"
  fi

  local app_data_dir_mount_was_set=0
  local previous_app_data_dir_mount=""
  if [[ -v APP_DATA_DIR_MOUNT ]]; then
    app_data_dir_mount_was_set=1
    previous_app_data_dir_mount="$APP_DATA_DIR_MOUNT"
  fi

  local -A loaded_env_values=()
  local -a requested_env_keys=(
    APP_DATA_DIR
    APP_DATA_DIR_MOUNT
    COMPOSE_EXTRA_FILES
    APP_DATA_UID
    APP_DATA_GID
  )

  local env_file_abs
  for env_file_abs in "${env_files_abs[@]}"; do
    local env_output=""
    if env_output="$("${_DEPLOY_CONTEXT_DIR}/env_loader.sh" "$env_file_abs" "${requested_env_keys[@]}" 2>/dev/null)"; then
      local line key value
      while IFS= read -r line; do
        [[ -z "$line" ]] && continue
        if [[ "$line" != *=* ]]; then
          continue
        fi
        key="${line%%=*}"
        value="${line#*=}"
        loaded_env_values[$key]="$value"
      done <<<"$env_output"
    fi
  done

  local key
  for key in "${requested_env_keys[@]}"; do
    if [[ -n "${loaded_env_values[$key]+x}" ]]; then
      if [[ "$key" == "COMPOSE_EXTRA_FILES" && -n "${COMPOSE_EXTRA_FILES:-}" ]]; then
        continue
      fi
      export "$key=${loaded_env_values[$key]}"
    fi
  done

  local -a instance_app_names=()
  if [[ -v COMPOSE_INSTANCE_APP_NAMES["$instance"] ]]; then
    mapfile -t instance_app_names < <(printf '%s\n' "${COMPOSE_INSTANCE_APP_NAMES[$instance]}")
  fi
  if [[ ${#instance_app_names[@]} -eq 0 ]]; then
    echo "[!] Aplicação correspondente à instância '$instance' não encontrada." >&2
    return 1
  fi

  local -a filtered_app_names=()
  local -a instance_compose_files=()
  if [[ -v COMPOSE_INSTANCE_FILES[$instance] && -n "${COMPOSE_INSTANCE_FILES[$instance]}" ]]; then
    mapfile -t instance_compose_files < <(printf '%s\n' "${COMPOSE_INSTANCE_FILES[$instance]}")
  fi

  local instance_app_name
  for instance_app_name in "${instance_app_names[@]}"; do
    if [[ -n "${COMPOSE_APP_BASE_FILES[$instance_app_name]:-}" ]]; then
      filtered_app_names+=("$instance_app_name")
      continue
    fi

    if ((${#instance_compose_files[@]} > 0)); then
      local compose_entry
      for compose_entry in "${instance_compose_files[@]}"; do
        if [[ "$compose_entry" == "compose/apps/${instance_app_name}/"* ]]; then
          filtered_app_names+=("$instance_app_name")
          break
        fi
      done
      if [[ "${filtered_app_names[-1]:-}" == "$instance_app_name" ]]; then
        continue
      fi
    fi
  done
<<<<<<< HEAD
=======

  if [[ ${#filtered_app_names[@]} -gt 0 ]]; then
    instance_app_names=("${filtered_app_names[@]}")
  fi
>>>>>>> 6090bf89

  local app_names_string=""
  if [[ ${#instance_app_names[@]} -gt 0 ]]; then
    app_names_string="$(printf '%s\n' "${instance_app_names[@]}")"
  fi

  local primary_app=""
  if [[ ${#filtered_app_names[@]} -gt 0 ]]; then
    primary_app="${filtered_app_names[0]}"
  else
    primary_app="${instance_app_names[0]}"
  fi
  local default_app_data_dir=""
  if [[ -n "$primary_app" ]]; then
    default_app_data_dir="data/${primary_app}-${instance}"
  fi

  local service_slug=""
  if [[ -n "$primary_app" ]]; then
    service_slug="${primary_app}-${instance}"
  fi

  local app_data_dir_value_raw="${APP_DATA_DIR:-}"
  local app_data_dir_mount_value_raw="${APP_DATA_DIR_MOUNT:-}"

  local derived_app_data_dir=""
  local derived_app_data_dir_mount=""
  if ! env_helpers__derive_app_data_paths "$repo_root" "$service_slug" "$default_app_data_dir" "$app_data_dir_value_raw" "$app_data_dir_mount_value_raw" derived_app_data_dir derived_app_data_dir_mount; then
    return 1
  fi

  if ((app_data_dir_was_set == 1)); then
    APP_DATA_DIR="$previous_app_data_dir"
  else
    unset APP_DATA_DIR
  fi

  if ((app_data_dir_mount_was_set == 1)); then
    APP_DATA_DIR_MOUNT="$previous_app_data_dir_mount"
  else
    unset APP_DATA_DIR_MOUNT
  fi

  local -a extra_compose_files=()
  local extra_compose_files_string=""
  if [[ -n "${COMPOSE_EXTRA_FILES:-}" ]]; then
    IFS=$' \t\n' read -r -a extra_compose_files <<<"${COMPOSE_EXTRA_FILES//,/ }"
    if ((${#extra_compose_files[@]} > 0)); then
      extra_compose_files_string="$(printf '%s\n' "${extra_compose_files[@]}")"
      extra_compose_files_string="${extra_compose_files_string%$'\n'}"
    fi
  fi

  local -a compose_files_list=()
  if ! build_compose_file_plan "$instance" compose_files_list extra_compose_files; then
    echo "[!] Falha ao montar lista de arquivos Compose para '$instance'." >&2
    return 1
  fi

  local compose_files_string="${compose_files_list[*]}"

  local env_files_string=""
  if [[ ${#env_files_rel[@]} -gt 0 ]]; then
    env_files_string="$(printf '%s\n' "${env_files_rel[@]}")"
    env_files_string="${env_files_string%$'\n'}"
  fi

  local -a persistent_dirs=("$derived_app_data_dir_mount" "$repo_root/backups")
  local persistent_dirs_string
  persistent_dirs_string="$(printf '%s\n' "${persistent_dirs[@]}")"

  local data_uid="${APP_DATA_UID:-1000}"
  local data_gid="${APP_DATA_GID:-1000}"
  local app_data_uid_gid="${data_uid}:${data_gid}"

  printf 'declare -A DEPLOY_CONTEXT=(\n'
  printf '  [INSTANCE]=%q\n' "$instance"
  printf '  [COMPOSE_ENV_FILE]=%q\n' "$primary_env_file"
  printf '  [COMPOSE_ENV_FILES]=%q\n' "$env_files_string"
  printf '  [COMPOSE_EXTRA_FILES]=%q\n' "$extra_compose_files_string"
  printf '  [COMPOSE_FILES]=%q\n' "$compose_files_string"
  printf '  [APP_DATA_DIR]=%q\n' "$derived_app_data_dir"
  printf '  [APP_DATA_DIR_MOUNT]=%q\n' "$derived_app_data_dir_mount"
  printf '  [PERSISTENT_DIRS]=%q\n' "$persistent_dirs_string"
  printf '  [DATA_UID]=%q\n' "$data_uid"
  printf '  [DATA_GID]=%q\n' "$data_gid"
  printf '  [APP_DATA_UID_GID]=%q\n' "$app_data_uid_gid"
  printf '  [APP_NAMES]=%q\n' "$app_names_string"
  printf ')\n'
}<|MERGE_RESOLUTION|>--- conflicted
+++ resolved
@@ -242,13 +242,6 @@
       fi
     fi
   done
-<<<<<<< HEAD
-=======
-
-  if [[ ${#filtered_app_names[@]} -gt 0 ]]; then
-    instance_app_names=("${filtered_app_names[@]}")
-  fi
->>>>>>> 6090bf89
 
   local app_names_string=""
   if [[ ${#instance_app_names[@]} -gt 0 ]]; then
