--- conflicted
+++ resolved
@@ -18,18 +18,6 @@
 
 ### Checklist rápido
 
-<<<<<<< HEAD
-Os scripts abaixo pressupõem que os arquivos `.env` locais já estejam configurados.
-
-1. Copie os modelos de `env/*.example.env` para `env/local/` seguindo o passo a passo em [`env/README.md`](env/README.md).
-2. Em seguida, execute:
-
-   ```bash
-   pip install -r requirements-dev.txt
-   scripts/check_structure.sh
-   scripts/validate_compose.sh
-   ```
-=======
 1. Siga o [guia de onboarding](docs/ONBOARDING.md) para preparar pré-requisitos, `.env` e dependências Python.
 2. Execute os scripts de validação consolidados:
 
@@ -39,7 +27,6 @@
    ```
 
 > Quando criar um guia de onboarding específico da stack, replique esta sequência para manter as instruções alinhadas entre os documentos.
->>>>>>> 091aa0ff
 
 ## Conteúdo obrigatório
 
