from __future__ import annotations

import re
import subprocess
from dataclasses import dataclass, field
from pathlib import Path
from typing import Iterable


@dataclass(frozen=True)
class ComposeInstancesData:
    base_file: str
    instance_names: list[str]
    instance_files: dict[str, list[str]]
    env_local_map: dict[str, str]
    env_template_map: dict[str, str]
    env_files_map: dict[str, list[str]]
    instance_app_names: dict[str, list[str]] = field(default_factory=dict)
    app_base_files: dict[str, str] = field(default_factory=dict)

    @property
    def instance_app_names(self) -> dict[str, list[str]]:
        return {name: ["app"] for name in self.instance_names}

    @property
    def app_base_files(self) -> dict[str, str]:
        return {}

    def compose_plan(self, instance: str, extra_files: Iterable[str] | None = None) -> list[str]:
        plan: list[str] = []

        def append_unique(entry: str) -> None:
            value = entry.strip()
            if not value:
                return
            if value not in plan:
                plan.append(value)

        append_unique(self.base_file)

        for override in self.instance_files.get(instance, []):
            append_unique(override)

        if extra_files is not None:
            for extra in extra_files:
                append_unique(extra)

        return plan

<<<<<<< HEAD
    def apps_without_overrides(self) -> list[str]:
        return []

=======
    def apps_without_overrides(self) -> set[str]:
        return set()
>>>>>>> 424ab24a

def _find_declare_line(stdout: str, variable: str) -> str:
    pattern = re.compile(r"^declare[^=]*\b" + re.escape(variable) + "=", re.MULTILINE)
    for line in stdout.splitlines():
        if pattern.search(line):
            return line
    raise AssertionError(f"Variable {variable} not found in output: {stdout!r}")


def _decode_shell_value(raw: str) -> str:
    if raw.startswith("$'") and raw.endswith("'"):
        return bytes(raw[2:-1], "utf-8").decode("unicode_escape")
    if raw.startswith("'") and raw.endswith("'"):
        return raw[1:-1]
    if raw.startswith('"') and raw.endswith('"'):
        return raw[1:-1]
    return raw


def _parse_indexed_values(line: str) -> list[str]:
    matches = re.findall(r"\[(\d+)\]=\"([^\"]*)\"", line)
    ordered = sorted(((int(index), value) for index, value in matches), key=lambda item: item[0])
    return [value for _, value in ordered]


def _parse_mapping(line: str) -> dict[str, str]:
    pattern = re.compile(r"\[([^\]]+)\]=(\$'[^']*'|\"[^\"]*\"|'[^']*')")
    mapping: dict[str, str] = {}
    for key, raw_value in pattern.findall(line):
        mapping[key] = _decode_shell_value(raw_value)
    return mapping


def load_compose_instances_data(repo_root: Path) -> ComposeInstancesData:
    script_path = repo_root / "scripts" / "lib" / "compose_instances.sh"
    result = subprocess.run(
        [str(script_path), str(repo_root)],
        capture_output=True,
        text=True,
        check=False,
        cwd=repo_root,
    )
    if result.returncode != 0:
        raise RuntimeError(result.stderr.strip() or "compose_instances.sh failed")

    base_line = _find_declare_line(result.stdout, "BASE_COMPOSE_FILE")
    base_match = re.search(r"=\"([^\"]*)\"", base_line)
    if base_match is None:
        raise AssertionError(f"BASE_COMPOSE_FILE not found in: {base_line!r}")
    base_file = base_match.group(1)

    names_line = _find_declare_line(result.stdout, "COMPOSE_INSTANCE_NAMES")
    instance_names = _parse_indexed_values(names_line)

    files_line = _find_declare_line(result.stdout, "COMPOSE_INSTANCE_FILES")
    files_map_raw = _parse_mapping(files_line)
    files_map = {
        key: [entry for entry in value.splitlines() if entry]
        for key, value in files_map_raw.items()
    }

<<<<<<< HEAD
    try:
        app_names_line = _find_declare_line(result.stdout, "COMPOSE_INSTANCE_APP_NAMES")
    except AssertionError:
        app_names_map: dict[str, list[str]] = {}
    else:
        app_names_map_raw = _parse_mapping(app_names_line)
        app_names_map = {
            key: [entry for entry in value.splitlines() if entry]
            for key, value in app_names_map_raw.items()
        }

    try:
        app_base_line = _find_declare_line(result.stdout, "COMPOSE_APP_BASE_FILES")
    except AssertionError:
        app_base_map: dict[str, str] = {}
    else:
        app_base_map = _parse_mapping(app_base_line)

=======
>>>>>>> 424ab24a
    env_local_line = _find_declare_line(result.stdout, "COMPOSE_INSTANCE_ENV_LOCAL")
    env_local_map = _parse_mapping(env_local_line)

    env_template_line = _find_declare_line(result.stdout, "COMPOSE_INSTANCE_ENV_TEMPLATES")
    env_template_map = _parse_mapping(env_template_line)

    env_files_line = _find_declare_line(result.stdout, "COMPOSE_INSTANCE_ENV_FILES")
    env_files_map_raw = _parse_mapping(env_files_line)
    env_files_map = {
        key: [entry for entry in value.splitlines() if entry]
        for key, value in env_files_map_raw.items()
    }

    return ComposeInstancesData(
        base_file=base_file,
        instance_names=instance_names,
        instance_files=files_map,
        env_local_map=env_local_map,
        env_template_map=env_template_map,
        env_files_map=env_files_map,
    )<|MERGE_RESOLUTION|>--- conflicted
+++ resolved
@@ -47,14 +47,9 @@
 
         return plan
 
-<<<<<<< HEAD
     def apps_without_overrides(self) -> list[str]:
         return []
 
-=======
-    def apps_without_overrides(self) -> set[str]:
-        return set()
->>>>>>> 424ab24a
 
 def _find_declare_line(stdout: str, variable: str) -> str:
     pattern = re.compile(r"^declare[^=]*\b" + re.escape(variable) + "=", re.MULTILINE)
@@ -116,7 +111,6 @@
         for key, value in files_map_raw.items()
     }
 
-<<<<<<< HEAD
     try:
         app_names_line = _find_declare_line(result.stdout, "COMPOSE_INSTANCE_APP_NAMES")
     except AssertionError:
@@ -135,8 +129,6 @@
     else:
         app_base_map = _parse_mapping(app_base_line)
 
-=======
->>>>>>> 424ab24a
     env_local_line = _find_declare_line(result.stdout, "COMPOSE_INSTANCE_ENV_LOCAL")
     env_local_map = _parse_mapping(env_local_line)
 
