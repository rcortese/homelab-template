from __future__ import annotations

from pathlib import Path

from tests.conftest import DockerStub

from .utils import (
    _expected_compose_call,
    expected_consolidated_plan_calls,
    run_check_health,
)


def test_invokes_ps_and_logs_with_custom_files(docker_stub: DockerStub) -> None:
    repo_root = Path(__file__).resolve().parents[3]
    custom_env = repo_root / "env" / "custom.env"
    custom_env.parent.mkdir(parents=True, exist_ok=True)
    custom_env.write_text("", encoding="utf-8")

    env = {
        "COMPOSE_FILES": "compose/base.yml compose/extra.yml",
        "COMPOSE_ENV_FILE": "env/common.example.env",
    }

    result = run_check_health(env=env)

    assert result.returncode == 0, result.stderr

    calls = docker_stub.read_calls()
<<<<<<< HEAD
    expected_env = str((repo_root / "env" / "custom.env").resolve())
=======
    repo_root = Path(__file__).resolve().parents[3]
    expected_env = str((repo_root / "env" / "common.example.env").resolve())
>>>>>>> 424ab24a
    consolidated_file = repo_root / "docker-compose.yml"

    compose_files = [
        (repo_root / "compose" / "base.yml").resolve(),
        (repo_root / "compose" / "extra.yml").resolve(),
    ]
    assert calls == expected_consolidated_plan_calls(
        expected_env, compose_files, consolidated_file
    ) + [
        _expected_compose_call(None, [consolidated_file], "config", "--services"),
        _expected_compose_call(None, [consolidated_file], "ps"),
        _expected_compose_call(
            None,
            [consolidated_file],
            "logs",
            "--tail=50",
            "app",
        ),
    ]


def test_loads_compose_extra_files_from_env_file(
    docker_stub: DockerStub, tmp_path: Path
) -> None:
    env_file = tmp_path / "custom.env"
    env_file.write_text(
        "COMPOSE_EXTRA_FILES=compose/overlays/extra.yml\n",
        encoding="utf-8",
    )

    env = {
        "COMPOSE_FILES": "compose/base.yml",
        "COMPOSE_ENV_FILE": str(env_file),
    }

    result = run_check_health(env=env)

    assert result.returncode == 0, result.stderr
    assert "Warning:" not in result.stderr
    assert "[*] Containers:" in result.stdout

    repo_root = Path(__file__).resolve().parents[3]
    consolidated_file = repo_root / "docker-compose.yml"
    expected_files = [
        (repo_root / "compose" / "base.yml").resolve(),
        (repo_root / "compose" / "overlays" / "extra.yml").resolve(),
        (repo_root / "compose" / "overlays" / "extra.yml").resolve(),
    ]
    calls = docker_stub.read_calls()
    assert calls == expected_consolidated_plan_calls(
        str(env_file), expected_files, consolidated_file
    ) + [
        _expected_compose_call(None, [consolidated_file], "config", "--services"),
        _expected_compose_call(None, [consolidated_file], "ps"),
        _expected_compose_call(
            None, [consolidated_file], "logs", "--tail=50", "app"
        ),
    ]


def test_ignores_blank_and_duplicate_compose_tokens(docker_stub: DockerStub) -> None:
    repo_root = Path(__file__).resolve().parents[3]
    compose_base = "compose/base.yml"

    env = {
        "COMPOSE_FILES": f"  {compose_base}   \n   {compose_base}    ",
        "COMPOSE_EXTRA_FILES": f"  {compose_base}    {compose_base}\n   {compose_base}   ",
    }

    result = run_check_health(env=env)

    assert result.returncode == 0, result.stderr
    assert "Warning:" not in result.stderr
    assert "[*] Containers:" in result.stdout

    expected_manifest = str((repo_root / compose_base).resolve())
    consolidated_file = repo_root / "docker-compose.yml"
    calls = docker_stub.read_calls()
    assert calls, "Expected docker compose invocations to be recorded"

    plan_calls = expected_consolidated_plan_calls(
        None, [expected_manifest, expected_manifest], consolidated_file
    )
    assert calls[:2] == plan_calls

    for call in calls[2:]:
        assert "-f" in call, call
        manifest_args = [
            call[idx + 1]
            for idx, token in enumerate(call)
            if token == "-f" and idx + 1 < len(call)
        ]
        assert manifest_args, "No compose manifests were passed to docker compose"
        assert manifest_args == [str(consolidated_file)]<|MERGE_RESOLUTION|>--- conflicted
+++ resolved
@@ -27,12 +27,7 @@
     assert result.returncode == 0, result.stderr
 
     calls = docker_stub.read_calls()
-<<<<<<< HEAD
     expected_env = str((repo_root / "env" / "custom.env").resolve())
-=======
-    repo_root = Path(__file__).resolve().parents[3]
-    expected_env = str((repo_root / "env" / "common.example.env").resolve())
->>>>>>> 424ab24a
     consolidated_file = repo_root / "docker-compose.yml"
 
     compose_files = [
