--- conflicted
+++ resolved
@@ -15,7 +15,6 @@
 def _derive_service_names(
     compose_instances_data: ComposeInstancesData, instance: str
 ) -> list[str]:
-<<<<<<< HEAD
     services = set(compose_instances_data.instance_app_names.get(instance, []))
     for entry in compose_instances_data.compose_plan(instance):
         if entry.startswith("compose/apps/"):
@@ -25,11 +24,6 @@
     if not services:
         services.add("app")
     return sorted(services)
-=======
-    # Fallback to instance name for primary log targets; compose output will
-    # append real services during execution.
-    return [instance]
->>>>>>> 424ab24a
 
 
 def test_infers_compose_files_and_env_from_instance(
