--- conflicted
+++ resolved
@@ -107,35 +107,6 @@
     assert docker_stub.read_calls() == [["compose", "ps"]]
 
 
-<<<<<<< HEAD
-def test_invokes_compose_with_instance_metadata(
-    repo_copy: Path, docker_stub: DockerStub
-) -> None:
-    result = subprocess.run(
-        [str(repo_copy / "scripts" / "compose.sh"), "core", "--", "ps"],
-        capture_output=True,
-        text=True,
-        check=False,
-        cwd=repo_copy,
-        env=os.environ.copy(),
-    )
-
-    assert result.returncode == 0, result.stderr
-    assert docker_stub.read_calls() == [
-        [
-            "compose",
-            "--env-file",
-            str(repo_copy / "env" / "local" / "core.env"),
-            "-f",
-            "compose/base.yml",
-            "-f",
-            "compose/apps/app/base.yml",
-            "-f",
-            "compose/apps/app/core.yml",
-            "ps",
-        ]
-    ]
-=======
 def test_instance_uses_expected_env_and_compose_files(
     repo_copy: Path, docker_stub: DockerStub
 ) -> None:
@@ -170,5 +141,4 @@
     assert "instância desconhecida 'unknown'" in result.stderr
     assert "Disponíveis:" in result.stderr
     assert "core" in result.stderr
-    assert "media" in result.stderr
->>>>>>> ec06c695
+    assert "media" in result.stderr