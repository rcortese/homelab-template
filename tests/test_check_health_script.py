from __future__ import annotations

import os
import subprocess
from pathlib import Path
from typing import TYPE_CHECKING

import pytest

if TYPE_CHECKING:
    from .conftest import DockerStub


REPO_ROOT = Path(__file__).resolve().parents[1]
SCRIPT_PATH = REPO_ROOT / "scripts" / "check_health.sh"


def run_check_health(
    args: list[str] | None = None,
    env: dict[str, str] | None = None,
    cwd: Path | None = None,
    script_path: Path | None = None,
) -> subprocess.CompletedProcess[str]:
    command = [str(script_path or SCRIPT_PATH)]
    if args:
        command.extend(args)
    return subprocess.run(
        command,
        capture_output=True,
        text=True,
        check=False,
        cwd=cwd or REPO_ROOT,
        env={**os.environ, **(env or {})},
    )


def test_invokes_ps_and_logs_with_custom_files(docker_stub: DockerStub) -> None:
    env = {
        "COMPOSE_FILES": "compose/base.yml compose/extra.yml",
        "COMPOSE_ENV_FILE": "env/custom.env",
    }

    result = run_check_health(env=env)

    assert result.returncode == 0, result.stderr

    calls = docker_stub.read_calls()
    assert calls == [
        [
            "compose",
            "--env-file",
            "env/custom.env",
            "-f",
            "compose/base.yml",
            "-f",
            "compose/extra.yml",
            "config",
            "--services",
        ],
        [
            "compose",
            "--env-file",
            "env/custom.env",
            "-f",
            "compose/base.yml",
            "-f",
            "compose/extra.yml",
            "ps",
        ],
        [
            "compose",
            "--env-file",
            "env/custom.env",
            "-f",
            "compose/base.yml",
            "-f",
            "compose/extra.yml",
            "logs",
            "--tail=50",
            "app",
        ],
    ]


<<<<<<< HEAD
def test_logs_fallback_through_real_service_name(
=======
def test_respects_docker_compose_bin_override(docker_stub: DockerStub) -> None:
    env = {"DOCKER_COMPOSE_BIN": "docker --context remote compose"}

    result = run_check_health(env=env)

    assert result.returncode == 0, result.stderr

    calls = docker_stub.read_calls()
    assert calls == [
        ["--context", "remote", "compose", "ps"],
        ["--context", "remote", "compose", "logs", "--tail=50", "app"],
    ]


@pytest.mark.parametrize("arg", ["-h", "--help"])
def test_help_flags_exit_early_and_show_usage(
    docker_stub: DockerStub, arg: str
) -> None:
    result = run_check_health(args=[arg])

    assert result.returncode == 0, result.stderr
    assert "Uso: scripts/check_health.sh" in result.stdout

    calls = docker_stub.read_calls()
    assert calls == []


def test_logs_fallback_through_alternative_services(
>>>>>>> 7ade5d9d
    docker_stub: DockerStub,
    tmp_path: Path,
    monkeypatch: pytest.MonkeyPatch,
) -> None:
    state_file = tmp_path / "fail_once_state"
    docker_stub.reset_fail_once_state()
    if state_file.exists():
        state_file.unlink()
    monkeypatch.setenv("HEALTH_SERVICES", "app-core")
    monkeypatch.setenv("DOCKER_STUB_FAIL_ONCE_FOR", "app-core")
    monkeypatch.setenv("DOCKER_STUB_FAIL_ONCE_STATE", str(state_file))

    result = run_check_health()

    assert result.returncode == 0, result.stderr

    calls = docker_stub.read_calls()
    assert calls == [
        ["compose", "config", "--services"],
        ["compose", "ps"],
        ["compose", "logs", "--tail=50", "app-core"],
        ["compose", "logs", "--tail=50", "app"],
    ]


def test_logs_reports_failure_when_all_services_fail(
    docker_stub: DockerStub, monkeypatch: pytest.MonkeyPatch
) -> None:
    monkeypatch.setenv("DOCKER_STUB_ALWAYS_FAIL_LOGS", "1")

    result = run_check_health(env={"HEALTH_SERVICES": "app app-core app-media"})

    assert result.returncode != 0
    assert "Failed to retrieve logs for services" in result.stderr

    calls = docker_stub.read_calls()
    assert calls == [
        ["compose", "config", "--services"],
        ["compose", "ps"],
        ["compose", "logs", "--tail=50", "app"],
        ["compose", "logs", "--tail=50", "app-core"],
        ["compose", "logs", "--tail=50", "app-media"],
    ]


def test_infers_compose_files_and_env_from_instance(
    docker_stub: DockerStub, repo_copy: Path
) -> None:
    script_path = repo_copy / "scripts" / "check_health.sh"

    result = run_check_health(
        args=["core"],
        cwd=repo_copy,
        script_path=script_path,
    )

    assert result.returncode == 0, result.stderr

    calls = docker_stub.read_calls()
    env_file = str(repo_copy / "env" / "local" / "core.env")
    assert calls == [
        [
            "compose",
            "--env-file",
            env_file,
            "-f",
            "compose/base.yml",
            "-f",
            "compose/core.yml",
            "config",
            "--services",
        ],
        [
            "compose",
            "--env-file",
            env_file,
            "-f",
            "compose/base.yml",
            "-f",
            "compose/core.yml",
            "ps",
        ],
        [
            "compose",
            "--env-file",
            env_file,
            "-f",
            "compose/base.yml",
            "-f",
            "compose/core.yml",
            "logs",
            "--tail=50",
            "app-core",
        ],
    ]<|MERGE_RESOLUTION|>--- conflicted
+++ resolved
@@ -82,9 +82,6 @@
     ]
 
 
-<<<<<<< HEAD
-def test_logs_fallback_through_real_service_name(
-=======
 def test_respects_docker_compose_bin_override(docker_stub: DockerStub) -> None:
     env = {"DOCKER_COMPOSE_BIN": "docker --context remote compose"}
 
@@ -113,7 +110,6 @@
 
 
 def test_logs_fallback_through_alternative_services(
->>>>>>> 7ade5d9d
     docker_stub: DockerStub,
     tmp_path: Path,
     monkeypatch: pytest.MonkeyPatch,
